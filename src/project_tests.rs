--- conflicted
+++ resolved
@@ -5,17 +5,8 @@
 
 #[tokio::test]
 async fn test_new() {
-<<<<<<< HEAD
-    let dc = Project::new(ProjectOpts {
-        path: Some(PathBuf::from("/tmp")),
-        ..ProjectOpts::default()
-    })
-    .unwrap();
-    assert_eq!(dc.path.to_str().unwrap(), "/tmp");
-=======
     //let dc = Project::new(Some(PathBuf::from("/tmp")), None).unwrap();
     //assert_eq!(dc.path.to_str().unwrap(), "/tmp");
->>>>>>> fb3af440
 
     let dc = Project::new(ProjectOpts::default()).unwrap();
     let dir = std::env::current_dir().unwrap();
@@ -39,20 +30,7 @@
 #[should_panic]
 async fn test_validate_does_not_exist() {
     let dir = PathBuf::from("abc");
-<<<<<<< HEAD
-    let mut dc = Project::new(ProjectOpts {
-        path: Some(dir),
-        ..ProjectOpts::default()
-    })
-    .unwrap();
-
-    match dc.load().await {
-        Err(super::errors::Error::ConfigDoesNotExist(_)) => {}
-        _ => panic!("Expected error"),
-    };
-=======
     let mut dc = Project::new(Some(dir), None).unwrap();
->>>>>>> fb3af440
 }
 
 #[tokio::test]
