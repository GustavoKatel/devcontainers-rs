--- conflicted
+++ resolved
@@ -4,13 +4,8 @@
         StopContainerOptions,
     },
     exec::{CreateExecOptions, StartExecOptions, StartExecResults},
-<<<<<<< HEAD
     image::{CreateImageOptions, BuildImageOptions},
-    service::{HostConfig, Mount, PortBinding},
-=======
-    image::CreateImageOptions,
     service::{ContainerSummaryInner, HostConfig, Mount, PortBinding},
->>>>>>> 21a8b3f1
     Docker, API_DEFAULT_VERSION,
 };
 use futures::StreamExt;
