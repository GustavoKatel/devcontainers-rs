--- conflicted
+++ resolved
@@ -71,22 +71,11 @@
 impl Project {
     pub fn new(opts: ProjectOpts) -> Result<Self, Error> {
         let mut dc = Self::default();
-<<<<<<< HEAD
-        let mut path = if let Some(pb) = opts.path.as_ref() {
-            pb.clone()
-        } else {
-            PathBuf::new()
-        };
-
-        path.canonicalize()
-            .map_err(|err| Error::InvalidConfig(err.to_string()))?;
-=======
-        if let Some(pb) = path {
+        if let Some(pb) = opts.path.as_ref() {
             pb.canonicalize()
                 .map_err(|err| Error::InvalidConfig(err.to_string()))?;
             dc.path = pb.clone();
         }
->>>>>>> fb3af440
 
         for ancestor in dc.path.clone().ancestors() {
             if ancestor.join(".devcontainer").exists() {
@@ -659,7 +648,7 @@
 
         //let info: bollard::service::CreateImageInfo = docker.build_image(options, None, Some(tar.into_inner().unwrap().finish().unwrap().into())).collect().await;
         //println!("-------- {:#?}", info);
-        
+
         Ok(String::new())
     }
 
